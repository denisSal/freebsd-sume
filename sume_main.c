--- conflicted
+++ resolved
@@ -152,21 +152,11 @@
 MALLOC_DECLARE(M_SUME);
 MALLOC_DEFINE(M_SUME, "sume", "NetFPGA SUME device driver");
 
-<<<<<<< HEAD
-static unsigned int sume_nports __read_mostly = SUME_PORTS_MAX;
-TUNABLE_INT("sume.nports", &sume_nports);
-
-static int mod_event(module_t, int, void *);
-void sume_intr_handler(void *);
-static int sume_intr_filter(void *);
-static int sume_if_ioctl(struct ifnet *, unsigned long, caddr_t);
-//static void sume_fill_bb_desc(struct sume_adapter *,
-    //struct riffa_chnl_dir *, uint64_t);
-=======
->>>>>>> 8f7f9964
 static void check_queues(struct sume_adapter *);
+#if 0
 static void sume_fill_bb_desc(struct sume_adapter *, struct riffa_chnl_dir *,
     uint64_t);
+#endif
 
 static struct unrhdr *unr;
 
@@ -338,22 +328,13 @@
 sume_intr_handler(void *arg)
 {
 	struct sume_adapter *adapter = arg;
-<<<<<<< HEAD
-	uint32_t vect, vect0, vect1, len;
+	uint32_t vect, vect0, len;
 	int i, loops;
 	device_t dev = adapter->dev;
 	struct rx_desc *rxd = NULL;
 	struct rx_desc *head = adapter->head;
 	int ctr = 0, ctr2 = 0;
 	int empty_queue = 0;
-=======
-	uint32_t vect, vect0, len;
-	int i, loops;
-	device_t dev = adapter->dev;
-	struct mbuf *m = NULL;
-	struct ifnet *ifp = NULL;
-	struct riffa_chnl_dir *send, *recv;
->>>>>>> 8f7f9964
 
 	SUME_LOCK(adapter);
 
@@ -369,8 +350,6 @@
 	 */
 	for (i = 0; i < SUME_RIFFA_CHANNELS; i++) {
 		vect = vect0 >> (5 * i);
-		send = adapter->send[i];
-		recv = adapter->recv[i];
 
 		loops = 0;
 		while ((vect & (SUME_MSI_TXBUF | SUME_MSI_TXDONE)) &&
@@ -378,26 +357,8 @@
 			if (adapter->sume_debug)
 				device_printf(dev, "%s: TX ch %d state %u "
 				    "vect = 0x%08x\n", __func__, i,
-<<<<<<< HEAD
 				    adapter->tx_state, vect);
 			switch (adapter->tx_state) {
-			case SUME_RIFFA_CHAN_STATE_IDLE:
-				break;
-			case SUME_RIFFA_CHAN_STATE_READY:
-				if (vect & SUME_MSI_TXBUF) {
-					adapter->tx_state =
-					    SUME_RIFFA_CHAN_STATE_READ;
-					vect &= ~SUME_MSI_TXBUF;
-				} else {
-					device_printf(dev, "%s: ch %d "
-					    "unexpected interrupt in send+3 "
-					    "state %u: vect = 0x%08x\n",
-					    __func__, i, adapter->tx_state,
-					    vect);
-					adapter->tx_flags |=
-=======
-				    send->state, vect);
-			switch (send->state) {
 			case SUME_RIFFA_CHAN_STATE_IDLE:
 				break;
 			case SUME_RIFFA_CHAN_STATE_READY:
@@ -405,43 +366,18 @@
 					device_printf(dev, "%s: ch %d "
 					    "unexpected interrupt in send+3 "
 					    "state %u: vect = 0x%08x\n",
-					    __func__, i, send->state, vect);
-					send->flags |=
->>>>>>> 8f7f9964
+					    __func__, i, adapter->tx_state,
+					    vect);
+					adapter->tx_flags |=
 					    SUME_CHAN_STATE_RECOVERY_FLAG;
 					break;
 				}
-				send->state = SUME_RIFFA_CHAN_STATE_READ;
+				adapter->tx_state = SUME_RIFFA_CHAN_STATE_READ;
 				vect &= ~SUME_MSI_TXBUF;
 				break;
+
 			case SUME_RIFFA_CHAN_STATE_READ:
-<<<<<<< HEAD
-				if (vect & SUME_MSI_TXDONE) {
-					adapter->tx_state =
-					    SUME_RIFFA_CHAN_STATE_LEN;
-
-					len = read_reg(adapter,
-					    RIFFA_CHNL_REG(i,
-					    RIFFA_RX_TNFR_LEN_REG_OFF));
-					if (i == SUME_RIFFA_CHANNEL_DATA) {
-						adapter->tx_state =
-						    SUME_RIFFA_CHAN_STATE_IDLE;
-						check_queues(adapter);
-					} else if (i == SUME_RIFFA_CHANNEL_REG)
-						wakeup(&adapter->regop->event);
-					else {
-						device_printf(dev, "%s: "
-						    "interrupt on ch %d "
-						    "unexpected in send+4 "
-						    "state %u: vect = "
-						    "0x%08x\n", __func__, i,
-						    adapter->tx_state,
-						    vect);
-						adapter->tx_flags |=
-						    SUME_CHAN_STATE_RECOVERY_FLAG;
-					}
-					vect &= ~SUME_MSI_TXDONE;
-				} else {
+				if (!(vect & SUME_MSI_TXDONE)) {
 					device_printf(dev, "%s: ch %d "
 					    "unexpected interrupt in send+4 "
 					    "state %u: vect = 0x%08x\n",
@@ -449,60 +385,42 @@
 					    vect);
 					adapter->tx_flags |=
 					    SUME_CHAN_STATE_RECOVERY_FLAG;
-				}
-
-=======
-				if (!(vect & SUME_MSI_TXDONE)) {
-					device_printf(dev, "%s: ch %d "
-					    "unexpected interrupt in send+4 "
-					    "state %u: vect = 0x%08x\n",
-					    __func__, i, send->state, vect);
-					send->flags |=
-					    SUME_CHAN_STATE_RECOVERY_FLAG;
-					send->state =
-					    SUME_RIFFA_CHAN_STATE_LEN;
 					break;
 				}
+				adapter->tx_state = SUME_RIFFA_CHAN_STATE_LEN;
 
 				len = read_reg(adapter, RIFFA_CHNL_REG(i,
 				    RIFFA_RX_TNFR_LEN_REG_OFF));
 				if (i == SUME_RIFFA_CHANNEL_DATA) {
-					send->state =
+					adapter->tx_state =
 					    SUME_RIFFA_CHAN_STATE_IDLE;
 					check_queues(adapter);
 				} else if (i == SUME_RIFFA_CHANNEL_REG)
-					wakeup(&send->event);
+					wakeup(&adapter->regop->event);
 				else {
 					device_printf(dev, "%s: interrupt on "
 					    "ch %d unexpected in send+4 state "
 					    "%u: vect = 0x%08x\n", __func__, i,
-					    send->state, vect);
-					send->flags |=
+					    adapter->tx_state, vect);
+					adapter->tx_flags |=
 					    SUME_CHAN_STATE_RECOVERY_FLAG;
 				}
 				vect &= ~SUME_MSI_TXDONE;
->>>>>>> 8f7f9964
+
 				break;
 			case SUME_RIFFA_CHAN_STATE_LEN:
 				break;
 			default:
-				device_printf(dev, "Unknown TX state!\n");
+				printf("WARNON!\n");
 			}
 			loops++;
 		}
 
 		if ((vect & (SUME_MSI_TXBUF | SUME_MSI_TXDONE)) &&
-<<<<<<< HEAD
 		    ((adapter->tx_flags & SUME_CHAN_STATE_RECOVERY_FLAG) != 0))
 			device_printf(dev, "%s: ignoring vect = 0x%08x during "
 			    "TX; not in recovery; state = %d loops = %d\n",
 			    __func__, vect, adapter->tx_state, loops);
-=======
-		    ((send->flags & SUME_CHAN_STATE_RECOVERY_FLAG) != 0))
-			device_printf(dev, "%s: ignoring vect = 0x%08x during "
-			    "TX; not in recovery; state = %d loops = %d\n",
-			    __func__, vect, send->state, loops);
->>>>>>> 8f7f9964
 
 		loops = 0;
 		while ((vect & (SUME_MSI_RXQUE | SUME_MSI_RXBUF |
@@ -510,245 +428,120 @@
 			if (adapter->sume_debug)
 				device_printf(dev, "%s: RX ch %d state %u "
 				    "vect = 0x%08x\n", __func__, i,
-<<<<<<< HEAD
 				    adapter->rx_state, vect);
 			switch (adapter->rx_state) {
 			case SUME_RIFFA_CHAN_STATE_IDLE:
-				if (vect & SUME_MSI_RXQUE) {
-					/* Clear recovery state. */
-					adapter->rx_flags &=
-					    ~SUME_CHAN_STATE_RECOVERY_FLAG;
-
-					/* Get offset and length. */
-					adapter->rx_offlast = read_reg(adapter,
-					    RIFFA_CHNL_REG(i,
-					    RIFFA_TX_OFFLAST_REG_OFF));
-					adapter->rx_len = read_reg(adapter,
-					    RIFFA_CHNL_REG(i,
-					    RIFFA_TX_LEN_REG_OFF));
-
-					/* Fill the bouncebuf "descriptor". */
-					struct nf_bb_desc *bouncebuf = (struct
-					    nf_bb_desc *) adapter->bb_addr;
-					int nseg;
-
-					if (i == SUME_RIFFA_CHANNEL_DATA) {
-						bouncebuf->lower =
-						    head->dma.lower;
-						bouncebuf->upper =
-						    head->dma.upper;
-						bouncebuf->len =
-						    adapter->rx_len;
-						nseg = head->dma.nseg;
-					} else {
-						bouncebuf->lower =
-						    adapter->regop->buf_hw_addr;
-						bouncebuf->upper =
-						    adapter->regop->buf_hw_addr
-						    >> 32;
-						bouncebuf->len = 4;
-						nseg = 1;
-					}
-
-					if (i == SUME_RIFFA_CHANNEL_DATA) {
-						bus_dmamap_sync(adapter->my_tag,
-						    head->dma.map,
-						    BUS_DMASYNC_PREREAD |
-						    BUS_DMASYNC_PREWRITE);
-					} else {
-						bus_dmamap_sync(adapter->my_tag,
-						    adapter->regop->regop_map,
-						    BUS_DMASYNC_PREREAD |
-						    BUS_DMASYNC_PREWRITE);
-					}
-
-					bus_dmamap_sync(adapter->my_tag,
-					    adapter->bb_map,
-					    BUS_DMASYNC_PREREAD |
-					    BUS_DMASYNC_PREWRITE);
-					write_reg(adapter, RIFFA_CHNL_REG(i,
-					    RIFFA_TX_SG_ADDR_LO_REG_OFF),
-					    SUME_RIFFA_LO_ADDR(adapter->bb_hw_addr));
-					write_reg(adapter, RIFFA_CHNL_REG(i,
-					    RIFFA_TX_SG_ADDR_HI_REG_OFF),
-					    SUME_RIFFA_HI_ADDR(adapter->bb_hw_addr));
-					write_reg(adapter, RIFFA_CHNL_REG(i,
-					    RIFFA_TX_SG_LEN_REG_OFF),
-					    4 * nseg);
-					bus_dmamap_sync(adapter->my_tag,
-					    adapter->bb_map,
-					    BUS_DMASYNC_POSTREAD |
-					    BUS_DMASYNC_POSTWRITE);
-
-					if (i == SUME_RIFFA_CHANNEL_DATA) {
-						bus_dmamap_sync(adapter->my_tag,
-						    head->dma.map,
-						    BUS_DMASYNC_POSTREAD |
-						    BUS_DMASYNC_POSTWRITE);
-
-						adapter->head =
-						    adapter->head->next;
-					} else {
-						bus_dmamap_sync(adapter->my_tag,
-						    adapter->regop->regop_map,
-						    BUS_DMASYNC_POSTREAD |
-						    BUS_DMASYNC_POSTWRITE);
-					}
-
-					adapter->rx_state =
-					    SUME_RIFFA_CHAN_STATE_READY;
-					vect &= ~SUME_MSI_RXQUE;
-				} else {
+				if (!(vect & SUME_MSI_RXQUE)) {
 					device_printf(dev, "%s: ch %d "
 					    "unexpected interrupt in recv+0 "
 					    "state %u: vect = 0x%08x\n",
 					    __func__, i, adapter->rx_state,
 					    vect);
 					adapter->rx_flags |=
-=======
-				    recv->state, vect);
-			switch (recv->state) {
-			case SUME_RIFFA_CHAN_STATE_IDLE:
-				if (!(vect & SUME_MSI_RXQUE)) {
-					device_printf(dev, "%s: ch %d "
-					    "unexpected interrupt in recv+0 "
-					    "state %u: vect = 0x%08x\n",
-					    __func__, i, recv->state, vect);
-					recv->flags |=
->>>>>>> 8f7f9964
 					    SUME_CHAN_STATE_RECOVERY_FLAG;
 					break;
 				}
-				uint32_t max_ptr;
-
 				/* Clear recovery state. */
-				recv->flags &= ~SUME_CHAN_STATE_RECOVERY_FLAG;
+				adapter->rx_flags &=
+				    ~SUME_CHAN_STATE_RECOVERY_FLAG;
 
 				/* Get offset and length. */
-				recv->offlast = read_reg(adapter,
+				adapter->rx_offlast = read_reg(adapter,
 				    RIFFA_CHNL_REG(i,
 				    RIFFA_TX_OFFLAST_REG_OFF));
-				recv->len = read_reg(adapter, RIFFA_CHNL_REG(i,
-				    RIFFA_TX_LEN_REG_OFF));
-
-				/* Boundary checks. */
-				max_ptr = (uint32_t) ((char *) recv->buf_addr +
-				    SUME_RIFFA_OFFSET(recv->offlast) +
-				    SUME_RIFFA_LEN(recv->len) - 1);
-				if (max_ptr < (uint32_t) recv->buf_addr) {
-					device_printf(dev, "%s: receive buffer"
-					    " wrap-around overflow.\n",
-					    __func__);
+				adapter->rx_len = read_reg(adapter,
+				    RIFFA_CHNL_REG(i, RIFFA_TX_LEN_REG_OFF));
+
+				/* Fill the bouncebuf "descriptor". */
+				struct nf_bb_desc *bouncebuf = (struct
+				    nf_bb_desc *) adapter->bb_addr;
+				int nseg;
+
+				if (i == SUME_RIFFA_CHANNEL_DATA) {
+					bouncebuf->lower = head->dma.lower;
+					bouncebuf->upper = head->dma.upper;
+					bouncebuf->len = adapter->rx_len;
+					nseg = head->dma.nseg;
+				} else {
+					bouncebuf->lower =
+					    adapter->regop->buf_hw_addr;
+					bouncebuf->upper =
+					    adapter->regop->buf_hw_addr >> 32;
+					bouncebuf->len = 4;
+					nseg = 1;
 				}
-				if ((SUME_RIFFA_OFFSET(recv->offlast) +
-				    SUME_RIFFA_LEN(recv->len)) >
-				    adapter->sg_buf_size) {
-					device_printf(dev, "%s: receive buffer"
-					    " too small.\n", __func__);
+
+				if (i == SUME_RIFFA_CHANNEL_DATA) {
+					bus_dmamap_sync(adapter->my_tag,
+					    head->dma.map,
+					    BUS_DMASYNC_PREREAD |
+					    BUS_DMASYNC_PREWRITE);
+				} else {
+					bus_dmamap_sync(adapter->my_tag,
+					    adapter->regop->regop_map,
+					    BUS_DMASYNC_PREREAD |
+					    BUS_DMASYNC_PREWRITE);
 				}
 
-				/* Fill the bouncebuf "descriptor". */
-				sume_fill_bb_desc(adapter, recv,
-				    SUME_RIFFA_LEN(recv->len));
-
-				bus_dmamap_sync(recv->my_tag, recv->my_map,
+				bus_dmamap_sync(adapter->my_tag,
+				    adapter->bb_map,
 				    BUS_DMASYNC_PREREAD |
 				    BUS_DMASYNC_PREWRITE);
 				write_reg(adapter, RIFFA_CHNL_REG(i,
 				    RIFFA_TX_SG_ADDR_LO_REG_OFF),
-				    SUME_RIFFA_LO_ADDR(recv->buf_hw_addr));
+				    SUME_RIFFA_LO_ADDR(adapter->bb_hw_addr));
 				write_reg(adapter, RIFFA_CHNL_REG(i,
 				    RIFFA_TX_SG_ADDR_HI_REG_OFF),
-				    SUME_RIFFA_HI_ADDR(recv->buf_hw_addr));
+				    SUME_RIFFA_HI_ADDR(adapter->bb_hw_addr));
 				write_reg(adapter, RIFFA_CHNL_REG(i,
-				    RIFFA_TX_SG_LEN_REG_OFF),
-				    4 *recv->num_sg);
-				bus_dmamap_sync(recv->my_tag, recv->my_map,
+				    RIFFA_TX_SG_LEN_REG_OFF), 4 * nseg);
+				bus_dmamap_sync(adapter->my_tag,
+				    adapter->bb_map,
 				    BUS_DMASYNC_POSTREAD |
 				    BUS_DMASYNC_POSTWRITE);
 
-				recv->state = SUME_RIFFA_CHAN_STATE_READY;
+				if (i == SUME_RIFFA_CHANNEL_DATA) {
+					bus_dmamap_sync(adapter->my_tag,
+					    head->dma.map,
+					    BUS_DMASYNC_POSTREAD |
+					    BUS_DMASYNC_POSTWRITE);
+
+					adapter->head = adapter->head->next;
+				} else {
+					bus_dmamap_sync(adapter->my_tag,
+					    adapter->regop->regop_map,
+					    BUS_DMASYNC_POSTREAD |
+					    BUS_DMASYNC_POSTWRITE);
+				}
+
+				adapter->rx_state =
+				    SUME_RIFFA_CHAN_STATE_READY;
 				vect &= ~SUME_MSI_RXQUE;
 				break;
+
 			case SUME_RIFFA_CHAN_STATE_READY:
-<<<<<<< HEAD
-				if (vect & SUME_MSI_RXBUF) {
-					adapter->rx_state =
-					    SUME_RIFFA_CHAN_STATE_READ;
-					vect &= ~SUME_MSI_RXBUF;
-				} else {
+				if (!(vect & SUME_MSI_RXBUF)) {
 					device_printf(dev, "%s: ch %d "
 					    "unexpected interrupt in recv+1 "
 					    "state %u: vect = 0x%08x\n",
 					    __func__, i, adapter->rx_state,
 					    vect);
 					adapter->rx_flags |=
-=======
-				if (!(vect & SUME_MSI_RXBUF)) {
-					device_printf(dev, "%s: ch %d "
-					    "unexpected interrupt in recv+1 "
-					    "state %u: vect = 0x%08x\n",
-					    __func__, i, recv->state, vect);
-					recv->flags |=
->>>>>>> 8f7f9964
 					    SUME_CHAN_STATE_RECOVERY_FLAG;
 					break;
 				}
-				recv->state = SUME_RIFFA_CHAN_STATE_READ;
+				adapter->rx_state = SUME_RIFFA_CHAN_STATE_READ;
 				vect &= ~SUME_MSI_RXBUF;
 				break;
+
 			case SUME_RIFFA_CHAN_STATE_READ:
-<<<<<<< HEAD
-				if (vect & SUME_MSI_RXDONE) {
-					len = read_reg(adapter, RIFFA_CHNL_REG(i,
-					    RIFFA_TX_TNFR_LEN_REG_OFF));
-
-					/*
-					 * Remember, len and recv[i]->len
-					 * are words.
-					 */
-					if (i == SUME_RIFFA_CHANNEL_DATA) {
-
-						adapter->cur->len = len << 2;
-						adapter->cur = adapter->cur->next;
-						adapter->filled++;
-
-						if (!(vect & SUME_MSI_RXQUE) ||
-						    adapter->filled > DESC - 2) {
-							empty_queue = 1;
-							ctr2 = ctr = adapter->filled;
-						}
-
-						adapter->rx_state =
-						    SUME_RIFFA_CHAN_STATE_IDLE;
-					} else if (i == SUME_RIFFA_CHANNEL_REG)
-						wakeup(&adapter->regop->event);
-					else {
-						device_printf(dev, "%s: "
-						    "interrupt on ch %d "
-						    "unexpected in recv+2 "
-						    "state %u: vect = "
-						    "0x%08x\n", __func__, i,
-						    adapter->rx_state, vect);
-						adapter->rx_flags |=
-						    SUME_CHAN_STATE_RECOVERY_FLAG;
-					}
-					vect &= ~SUME_MSI_RXDONE;
-				} else {
+				if (!(vect & SUME_MSI_RXDONE)) {
 					device_printf(dev, "%s: ch %d "
 					    "unexpected interrupt in recv+2 "
 					    "state %u: vect = 0x%08x\n",
 					    __func__, i, adapter->rx_state,
 					    vect);
 					adapter->rx_flags |=
-=======
-				if (!(vect & SUME_MSI_RXDONE)) {
-					device_printf(dev, "%s: ch %d "
-					    "unexpected interrupt in recv+2 "
-					    "state %u: vect = 0x%08x\n",
-					    __func__, i, recv->state, vect);
-					recv->flags |=
->>>>>>> 8f7f9964
 					    SUME_CHAN_STATE_RECOVERY_FLAG;
 					break;
 				}
@@ -760,50 +553,52 @@
 				 * are words.
 				 */
 				if (i == SUME_RIFFA_CHANNEL_DATA) {
-					m = sume_rx_build_mbuf(adapter, 
-					    len << 2);
-					recv->state =
+					adapter->cur->len = len << 2;
+					adapter->cur = adapter->cur->next;
+					adapter->filled++;
+
+					if (!(vect & SUME_MSI_RXQUE) ||
+					    adapter->filled > DESC - 2) {
+						empty_queue = 1;
+						ctr2 = ctr = adapter->filled;
+					}
+
+					adapter->rx_state =
 					    SUME_RIFFA_CHAN_STATE_IDLE;
 				} else if (i == SUME_RIFFA_CHANNEL_REG)
-					wakeup(&recv->event);
+					wakeup(&adapter->regop->event);
 				else {
-					device_printf(dev, "%s: interrupt on "
-					    "ch %d unexpected in recv+2 state "
-					    "%u: vect = 0x%08x\n", __func__, i,
-					    recv->state, vect);
-					recv->flags |=
+					device_printf(dev, "%s: "
+					    "interrupt on ch %d unexpected in "
+					    "recv+2 state %u: vect = 0x%08x\n",
+					    __func__, i, adapter->rx_state,
+					    vect);
+					adapter->rx_flags |=
 					    SUME_CHAN_STATE_RECOVERY_FLAG;
 				}
 				vect &= ~SUME_MSI_RXDONE;
 				break;
+
 			case SUME_RIFFA_CHAN_STATE_LEN:
 				break;
 			default:
-				device_printf(dev, "Unknown RX state!\n");
+				printf("WARNON!\n");
 			}
 			loops++;
 		}
 
 		if ((vect & (SUME_MSI_RXQUE | SUME_MSI_RXBUF |
-<<<<<<< HEAD
 		    SUME_MSI_RXDONE)) && ((adapter->rx_flags &
 		    SUME_CHAN_STATE_RECOVERY_FLAG) != 0))
 			device_printf(dev, "%s: ignoring vect = 0x%08x "
 			    "during RX; not in recovery; state = %d, loops = "
 			    "%d\n", __func__, vect, adapter->rx_state, loops);
-=======
-		    SUME_MSI_RXDONE)) && ((recv->flags &
-		    SUME_CHAN_STATE_RECOVERY_FLAG) != 0))
-			device_printf(dev, "%s: ignoring vect = 0x%08x during "
-			    "RX; not in recovery; state = %d, loops = %d\n",
-			    __func__, vect, recv->state, loops);
->>>>>>> 8f7f9964
-	}
-
-	//SUME_UNLOCK(adapter);
+	}
+
+	SUME_UNLOCK(adapter);
 
 	if (!empty_queue) {
-		SUME_UNLOCK(adapter);
+		//SUME_UNLOCK(adapter);
 		return;
 	}
 
@@ -846,7 +641,7 @@
 
 		/* We got the packet from one of the even bits */
 		np = (ffs(le16toh(mdata->dport) & SUME_DPORT_MASK) >> 1) - 1;
-		if (np > sume_nports) {
+		if (np > SUME_NPORTS) {
 			adapter->packets_err++;
 			adapter->bytes_err += plen;
 			device_printf(dev, "%s: invalid destination port 0x%04x"
@@ -857,10 +652,10 @@
 
 		/* If the interface is down, well, we are done. */
 		nf_priv = ifp->if_softc;
-		if (nf_priv->port_up == 0) {
+		if (!(ifp->if_flags & IFF_UP)) {
 			adapter->packets_err++;
 			adapter->bytes_err += plen;
-			if (sume_debug)
+			if (adapter->sume_debug)
 				device_printf(dev, "Device nf%d not up.\n", np);
 			goto newround;
 		}
@@ -878,7 +673,7 @@
 		//bus_dmamap_unload(adapter->my_tag, rxd->dma.my_map);
 		rxd->m = m_getcl(M_NOWAIT, MT_DATA, M_PKTHDR);
 		if (rxd->m == NULL) {
-			if (sume_debug)
+			if (adapter->sume_debug)
 				printf("m_getcl returned NULL\n");
 			break;
 		}
@@ -896,7 +691,7 @@
 
 		if (rxd->dma.nseg != 1) {
 			m_freem(rxd->m);
-			if (sume_debug)
+			if (adapter->sume_debug)
 				printf("nseg != 1\n");
 			break;
 		}
@@ -911,7 +706,7 @@
 		rxd = rxd->next;
 	}
 
-	//SUME_LOCK(adapter);
+	SUME_LOCK(adapter);
 	adapter->filled -= ctr2 - ctr;
 	SUME_UNLOCK(adapter);
 }
@@ -1082,33 +877,7 @@
 static int
 sume_modreg_write_locked(struct sume_adapter *adapter)
 {
-<<<<<<< HEAD
-	int last, offset;
 	struct riffa_chnl_dir *send = adapter->regop;
-
-	/* Let the FPGA know about the transfer. */
-	offset = 0;
-	last = 1;
-	write_reg(adapter, RIFFA_CHNL_REG(i, RIFFA_RX_OFFLAST_REG_OFF),
-	    ((offset << 1) | (last & 0x01)));
-	write_reg(adapter, RIFFA_CHNL_REG(i, RIFFA_RX_LEN_REG_OFF),
-	    send->len);     /* words */
-
-	/* Fill the bouncebuf "descriptor". */
-	//sume_fill_bb_desc(adapter, send, SUME_RIFFA_LEN(send->len));
-	struct nf_bb_desc *bouncebuf = (struct nf_bb_desc *) adapter->bb_addr;
-
-	bouncebuf->lower = (send->buf_hw_addr);
-	bouncebuf->upper = (send->buf_hw_addr) >> 32;
-	bouncebuf->len = send->len;
-	send->num_sg = 1;
-
-	/* Update the state before intiating the DMA to avoid races. */
-	adapter->tx_state = SUME_RIFFA_CHAN_STATE_READY;
-
-	bus_dmamap_sync(adapter->my_tag, adapter->bb_map,
-=======
-	struct riffa_chnl_dir *send = adapter->send[SUME_RIFFA_CHANNEL_REG];
 
 	/* Let the FPGA know about the transfer. */
 	write_reg(adapter, RIFFA_CHNL_REG(SUME_RIFFA_CHANNEL_REG,
@@ -1117,18 +886,21 @@
 	    RIFFA_RX_LEN_REG_OFF), send->len);	/* words */
 
 	/* Fill the bouncebuf "descriptor". */
-	sume_fill_bb_desc(adapter, send, SUME_RIFFA_LEN(send->len));
+	struct nf_bb_desc *bouncebuf = (struct nf_bb_desc *) adapter->bb_addr;
+
+	bouncebuf->lower = (send->buf_hw_addr);
+	bouncebuf->upper = (send->buf_hw_addr) >> 32;
+	bouncebuf->len = send->len;
+	send->num_sg = 1;
 
 	/* Update the state before intiating the DMA to avoid races. */
-	send->state = SUME_RIFFA_CHAN_STATE_READY;
-
-	bus_dmamap_sync(send->my_tag, send->my_map,
->>>>>>> 8f7f9964
+	adapter->tx_state = SUME_RIFFA_CHAN_STATE_READY;
+
+	bus_dmamap_sync(adapter->my_tag, adapter->bb_map,
 	    BUS_DMASYNC_PREREAD | BUS_DMASYNC_PREWRITE);
 	/* DMA. */
 	write_reg(adapter, RIFFA_CHNL_REG(SUME_RIFFA_CHANNEL_REG,
 	    RIFFA_RX_SG_ADDR_LO_REG_OFF),
-<<<<<<< HEAD
 	    SUME_RIFFA_LO_ADDR(adapter->bb_hw_addr));
 	write_reg(adapter, RIFFA_CHNL_REG(SUME_RIFFA_CHANNEL_REG,
 	    RIFFA_RX_SG_ADDR_HI_REG_OFF),
@@ -1136,15 +908,6 @@
 	write_reg(adapter, RIFFA_CHNL_REG(SUME_RIFFA_CHANNEL_REG,
 	    RIFFA_RX_SG_LEN_REG_OFF), 4 * send->num_sg);
 	bus_dmamap_sync(adapter->my_tag, adapter->bb_map,
-=======
-	    SUME_RIFFA_LO_ADDR(send->buf_hw_addr));
-	write_reg(adapter, RIFFA_CHNL_REG(SUME_RIFFA_CHANNEL_REG,
-	    RIFFA_RX_SG_ADDR_HI_REG_OFF),
-	    SUME_RIFFA_HI_ADDR(send->buf_hw_addr));
-	write_reg(adapter, RIFFA_CHNL_REG(SUME_RIFFA_CHANNEL_REG,
-	    RIFFA_RX_SG_LEN_REG_OFF), 4 * send->num_sg);
-	bus_dmamap_sync(send->my_tag, send->my_map,
->>>>>>> 8f7f9964
 	    BUS_DMASYNC_POSTREAD | BUS_DMASYNC_POSTWRITE);
 
 	return (0);
@@ -1162,22 +925,11 @@
 {
 	struct sume_adapter *adapter;
 	struct nf_regop_data *data;
-<<<<<<< HEAD
-	int error, i;
+	int error;
 	struct riffa_chnl_dir *send;
 
 	adapter = nf_priv->adapter;
 	send = adapter->regop;
-=======
-	int error;
-	struct riffa_chnl_dir *send;
-
-	KASSERT(nf_priv->riffa_channel == SUME_RIFFA_CHANNEL_REG,
-	    ("write on non-reg channel"));
-
-	adapter = nf_priv->adapter;
-	send = adapter->send[SUME_RIFFA_CHANNEL_REG];
->>>>>>> 8f7f9964
 
 	/*
 	 * 1. Make sure the channel is free;  otherwise return EBUSY.
@@ -1188,31 +940,18 @@
 	 */
 	SUME_LOCK(adapter);
 
-<<<<<<< HEAD
 	if (adapter->tx_state != SUME_RIFFA_CHAN_STATE_IDLE) {
-=======
-	if (send->state != SUME_RIFFA_CHAN_STATE_IDLE) {
->>>>>>> 8f7f9964
 		SUME_UNLOCK(adapter);
 		return (EBUSY);
 	}
 
-<<<<<<< HEAD
 	data = (struct nf_regop_data *) send->buf_addr;
 	data->addr = htole32(sifr->addr);
 	data->val = htole32(sifr->val);
 	/* Tag to indentify request. */
 	data->rtag = htole32(++adapter->rtag);
-=======
-	data = (struct nf_regop_data *) (send->buf_addr +
-	    sizeof(struct nf_bb_desc));
-	data->addr = htole32(sifr->addr);
-	data->val = htole32(sifr->val);
-	/* Tag to indentify request. */
-	data->rtag = htole32(++send->rtag);
->>>>>>> 8f7f9964
 	data->strb = htole32(strb);
-	send->len = 4;	/* words */
+	send->len = sizeof(struct nf_regop_data) / 4;	/* words */
 
 	error = sume_modreg_write_locked(adapter);
 	if (error) {
@@ -1221,21 +960,13 @@
 	}
 
 	/* Timeout after 1s. */
-<<<<<<< HEAD
 	if (adapter->tx_state != SUME_RIFFA_CHAN_STATE_LEN)
-=======
-	if (send->state != SUME_RIFFA_CHAN_STATE_LEN)
->>>>>>> 8f7f9964
 		error = msleep(&send->event, &adapter->lock, 0,
 		    "Waiting recv finish", 1 * hz);
 
 	/* This was a write so we are done; were interrupted, or timed out. */
 	if (strb != 0x00 || error != 0 || error == EWOULDBLOCK) {
-<<<<<<< HEAD
 		adapter->tx_state = SUME_RIFFA_CHAN_STATE_IDLE;
-=======
-		send->state = SUME_RIFFA_CHAN_STATE_IDLE;
->>>>>>> 8f7f9964
 		if (strb == 0x00)
 			error = EWOULDBLOCK;
 		else
@@ -1263,21 +994,10 @@
 	struct nf_regop_data *data;
 	int error = 0;
 	device_t dev;
-<<<<<<< HEAD
 	struct riffa_chnl_dir *recv;
 
 	adapter = nf_priv->adapter;
 	recv = adapter->regop;
-=======
-	struct riffa_chnl_dir *recv, *send;
-
-	KASSERT(nf_priv->riffa_channel == SUME_RIFFA_CHANNEL_REG,
-	    ("write on non-reg channel"));
-
-	adapter = nf_priv->adapter;
-	recv = adapter->recv[SUME_RIFFA_CHANNEL_REG];
-	send = adapter->send[SUME_RIFFA_CHANNEL_REG];
->>>>>>> 8f7f9964
 	dev = adapter->dev;
 
 	/*
@@ -1288,39 +1008,24 @@
 	 */
 	SUME_LOCK(adapter);
 
-<<<<<<< HEAD
 	bus_dmamap_sync(adapter->my_tag, recv->regop_map,
-=======
-	bus_dmamap_sync(recv->my_tag, recv->my_map,
->>>>>>> 8f7f9964
 	    BUS_DMASYNC_PREREAD | BUS_DMASYNC_PREWRITE);
 	/*
 	 * We only need to be woken up at the end of the transaction.
 	 * Timeout after 1s.
 	 */
-<<<<<<< HEAD
 	if (adapter->rx_state != SUME_RIFFA_CHAN_STATE_READ)
 		error = msleep(&recv->event, &adapter->lock, 0,
 		    "Waiting transaction finish", 1 * hz);
 
-	if (adapter->rx_state != SUME_RIFFA_CHAN_STATE_READ || error == EWOULDBLOCK) {
-=======
-	if (recv->state != SUME_RIFFA_CHAN_STATE_READ)
-		error = msleep(&recv->event, &adapter->lock, 0,
-		    "Waiting transaction finish", 1 * hz);
-
-	if (recv->state != SUME_RIFFA_CHAN_STATE_READ || error == EWOULDBLOCK) {
->>>>>>> 8f7f9964
+	if (adapter->rx_state != SUME_RIFFA_CHAN_STATE_READ
+	    || error == EWOULDBLOCK) {
 		SUME_UNLOCK(adapter);
 		device_printf(dev, "%s: wait error: %d\n", __func__, error);
 		return (EWOULDBLOCK);
 	}
 
-<<<<<<< HEAD
 	bus_dmamap_sync(adapter->my_tag, recv->regop_map,
-=======
-	bus_dmamap_sync(recv->my_tag, recv->my_map,
->>>>>>> 8f7f9964
 	    BUS_DMASYNC_POSTREAD | BUS_DMASYNC_POSTWRITE);
 
 	/*
@@ -1328,7 +1033,6 @@
 	 * Note: we do access the send side without lock but the state
 	 * machine does prevent the data from changing.
 	 */
-<<<<<<< HEAD
 	data = (struct nf_regop_data *) recv->buf_addr;
 
 	if (le32toh(data->rtag) != adapter->rtag)
@@ -1340,20 +1044,6 @@
 
 	/* We are done. */
 	adapter->tx_state = SUME_RIFFA_CHAN_STATE_IDLE;
-=======
-	data = (struct nf_regop_data *) (recv->buf_addr +
-		sizeof(struct nf_bb_desc));
-
-	if (le32toh(data->rtag) != send->rtag)
-		device_printf(dev, "%s: rtag error: 0x%08x 0x%08x\n", __func__,
-		    le32toh(data->rtag), send->rtag);
-
-	sifr->val = le32toh(data->val);
-	recv->state = SUME_RIFFA_CHAN_STATE_IDLE;
-
-	/* We are done. */
-	send->state = SUME_RIFFA_CHAN_STATE_IDLE;
->>>>>>> 8f7f9964
 
 	SUME_UNLOCK(adapter);
 
@@ -1501,32 +1191,22 @@
 	struct mbuf *m;
 	struct nf_priv *nf_priv = ifp->if_softc;
 	struct sume_adapter *adapter = nf_priv->adapter;
-<<<<<<< HEAD
 	struct riffa_chnl_dir *send = adapter->tx;
 	uint8_t *outbuf;
-	int i, last, offset;
-=======
-	struct riffa_chnl_dir *send = adapter->send[SUME_RIFFA_CHANNEL_DATA];
-	uint8_t *outbuf;
->>>>>>> 8f7f9964
 	device_t dev;
 	struct nf_metadata *mdata;
 	int plen = SUME_MIN_PKT_SIZE;
 
 	KASSERT(mtx_owned(&adapter->lock), ("SUME lock not owned"));
-	KASSERT(nf_priv->riffa_channel == SUME_RIFFA_CHANNEL_DATA,
-	    ("TX on non-data channel"));
+	//KASSERT(nf_priv->riffa_channel == SUME_RIFFA_CHANNEL_DATA,
+	    //("TX on non-data channel"));
 
 	IFQ_DEQUEUE(&ifp->if_snd, m);
 	if (m == NULL)
 		return (EINVAL);
 
-<<<<<<< HEAD
-	i = nf_priv->riffa_channel;
-=======
 	KASSERT(send->state == SUME_RIFFA_CHAN_STATE_IDLE,
 	    ("SUME not in IDLE state"));
->>>>>>> 8f7f9964
 
 	dev = adapter->dev;
 
@@ -1537,19 +1217,11 @@
 	if (adapter->sume_debug)
 		printf("Sending %d bytes to nf%d\n", plen, nf_priv->unit);
 
-<<<<<<< HEAD
 	outbuf = (uint8_t *) send->buf_addr;
-=======
-	outbuf = (uint8_t *) send->buf_addr + sizeof(struct nf_bb_desc);
->>>>>>> 8f7f9964
 	mdata = (struct nf_metadata *) outbuf;
 
 	/* Clear the recovery flag. */
-<<<<<<< HEAD
 	adapter->tx_flags &= ~SUME_CHAN_STATE_RECOVERY_FLAG;
-=======
-	send->flags &= ~SUME_CHAN_STATE_RECOVERY_FLAG;
->>>>>>> 8f7f9964
 
 	/* Make sure we fit with the 16 bytes nf_metadata. */
 	if ((m->m_pkthdr.len + sizeof(struct nf_metadata)) >
@@ -1561,11 +1233,7 @@
 		return (ENOMEM);
 	}
 
-<<<<<<< HEAD
 	bus_dmamap_sync(adapter->my_tag, send->tx_map,
-=======
-	bus_dmamap_sync(send->my_tag, send->my_map,
->>>>>>> 8f7f9964
 	    BUS_DMASYNC_PREREAD | BUS_DMASYNC_PREWRITE);
 
 	/* Zero out the padded data */
@@ -1573,40 +1241,24 @@
 		bzero(outbuf + sizeof(struct nf_metadata), SUME_MIN_PKT_SIZE);
 	/* Skip the first 16 bytes for the metadata. */
 	m_copydata(m, 0, m->m_pkthdr.len, outbuf + sizeof(struct nf_metadata));
-<<<<<<< HEAD
-	send->len = sizeof(struct nf_metadata) / 4; /* words */
-	send->len += (padlen / 4) +
-	    ((padlen % 4 == 0) ? 0 : 1);
-
-	/* Fill in the metadata. */
-	mdata->sport = htole16(
-	    1 << (nf_priv->port * 2 + 1)); /* CPU(DMA) ports are odd. */
-	mdata->dport = htole16(
-	    1 << (nf_priv->port * 2)); /* MAC ports are even. */
-	mdata->plen = htole16(padlen);
-=======
+	send->len = (sizeof(struct nf_metadata) + plen + 3) / 4;
 	send->len = (sizeof(struct nf_metadata) + plen + 3) / 4;
 
 	/* Fill in the metadata: CPU(DMA) ports are odd, MAC ports are even. */
 	mdata->sport = htole16(1 << (nf_priv->port * 2 + 1));
 	mdata->dport = htole16(1 << (nf_priv->port * 2));
 	mdata->plen = htole16(plen);
->>>>>>> 8f7f9964
 	mdata->magic = htole16(SUME_RIFFA_MAGIC);
 	mdata->t1 = htole32(0);
 	mdata->t2 = htole32(0);
 
 	/* Let the FPGA know about the transfer. */
-<<<<<<< HEAD
-	offset = 0;
-	last = 1;
-	write_reg(adapter, RIFFA_CHNL_REG(i, RIFFA_RX_OFFLAST_REG_OFF),
-	    ((offset << 1) | (last & 0x01)));
-	write_reg(adapter, RIFFA_CHNL_REG(i, RIFFA_RX_LEN_REG_OFF),
-	    send->len);             /* words */
+	write_reg(adapter, RIFFA_CHNL_REG(SUME_RIFFA_CHANNEL_DATA,
+	    RIFFA_RX_OFFLAST_REG_OFF), SUME_OFFLAST);
+	write_reg(adapter, RIFFA_CHNL_REG(SUME_RIFFA_CHANNEL_DATA,
+	    RIFFA_RX_LEN_REG_OFF), send->len);
 
 	/* Fill the bouncebuf "descriptor". */
-	//sume_fill_bb_desc(adapter, send, SUME_RIFFA_LEN(send->len));
 	struct nf_bb_desc *bouncebuf = (struct nf_bb_desc *) adapter->bb_addr;
 
 	bouncebuf->lower = (send->buf_hw_addr);
@@ -1618,26 +1270,11 @@
 	adapter->tx_state = SUME_RIFFA_CHAN_STATE_READY;
 
 	bus_dmamap_sync(adapter->my_tag, adapter->bb_map,
-=======
-	write_reg(adapter, RIFFA_CHNL_REG(SUME_RIFFA_CHANNEL_DATA,
-	    RIFFA_RX_OFFLAST_REG_OFF), SUME_OFFLAST);
-	write_reg(adapter, RIFFA_CHNL_REG(SUME_RIFFA_CHANNEL_DATA,
-	    RIFFA_RX_LEN_REG_OFF), send->len);
-
-	/* Fill the bouncebuf "descriptor". */
-	sume_fill_bb_desc(adapter, send, SUME_RIFFA_LEN(send->len));
-
-	/* Update the state before intiating the DMA to avoid races. */
-	send->state = SUME_RIFFA_CHAN_STATE_READY;
-
-	bus_dmamap_sync(send->my_tag, send->my_map,
->>>>>>> 8f7f9964
 	    BUS_DMASYNC_PREREAD | BUS_DMASYNC_PREWRITE);
 
 	/* DMA. */
 	write_reg(adapter, RIFFA_CHNL_REG(SUME_RIFFA_CHANNEL_DATA,
 	    RIFFA_RX_SG_ADDR_LO_REG_OFF),
-<<<<<<< HEAD
 	    SUME_RIFFA_LO_ADDR(adapter->bb_hw_addr));
 	write_reg(adapter, RIFFA_CHNL_REG(SUME_RIFFA_CHANNEL_DATA,
 	    RIFFA_RX_SG_ADDR_HI_REG_OFF),
@@ -1646,27 +1283,12 @@
 	    RIFFA_RX_SG_LEN_REG_OFF), 4 * send->num_sg);
 
 	bus_dmamap_sync(adapter->my_tag, adapter->bb_map,
-=======
-	    SUME_RIFFA_LO_ADDR(send->buf_hw_addr));
-	write_reg(adapter, RIFFA_CHNL_REG(SUME_RIFFA_CHANNEL_DATA,
-	    RIFFA_RX_SG_ADDR_HI_REG_OFF),
-	    SUME_RIFFA_HI_ADDR(send->buf_hw_addr));
-	write_reg(adapter, RIFFA_CHNL_REG(SUME_RIFFA_CHANNEL_DATA,
-	    RIFFA_RX_SG_LEN_REG_OFF), 4 * send->num_sg);
-
-	bus_dmamap_sync(send->my_tag, send->my_map,
->>>>>>> 8f7f9964
 	    BUS_DMASYNC_POSTREAD | BUS_DMASYNC_POSTWRITE);
 
 	nf_priv->stats.tx_packets++;
-<<<<<<< HEAD
-	nf_priv->stats.tx_bytes += padlen;
-
-=======
 	nf_priv->stats.tx_bytes += plen;
 
 	/* We can free as long as we use the bounce buffer. */
->>>>>>> 8f7f9964
 	m_freem(m);
 
 	adapter->last_ifc = nf_priv->port;
@@ -1689,18 +1311,8 @@
 		return;
 
 	SUME_LOCK(adapter);
-<<<<<<< HEAD
 	if (adapter->tx_state != SUME_RIFFA_CHAN_STATE_IDLE) {
 		SUME_UNLOCK(adapter);
-		if (sume_debug)
-			device_printf(adapter->dev, "%s: SUME not in IDLE "
-			    "state (state %d)\n", __func__,
-			    adapter->tx_state);
-=======
-	if (adapter->send[SUME_RIFFA_CHANNEL_DATA]->state !=
-	    SUME_RIFFA_CHAN_STATE_IDLE) {
-		SUME_UNLOCK(adapter);
->>>>>>> 8f7f9964
 		return;
 	}
 
@@ -1989,11 +1601,11 @@
 		return (error);
 	}
 
-	bzero(adapter->regop->buf_addr, adapter->sg_buf_size);
+	bzero(adapter->regop->buf_addr, sizeof(struct nf_regop_data));
 
 	error = bus_dmamap_load(adapter->my_tag, adapter->regop->regop_map,
-	    adapter->regop->buf_addr, adapter->sg_buf_size, callback_dma,
-	    &adapter->regop->buf_hw_addr, BUS_DMA_NOWAIT);
+	    adapter->regop->buf_addr, sizeof(struct nf_regop_data),
+	    callback_dma, &adapter->regop->buf_hw_addr, BUS_DMA_NOWAIT);
 	if (error) {
 		device_printf(dev, "%s: regop bus_dmamap_load "
 		    "hw_addr failed.\n", __func__);
