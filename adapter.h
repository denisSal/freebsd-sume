/*-
 * Copyright (c) 2015 Bjoern A. Zeeb
 * Copyright (c) 2020 Denis Salopek
 * All rights reserved
 *
 * Redistribution and use in source and binary forms, with or without
 * modification, are permitted provided that the following conditions
 * are met:
 * 1. Redistributions of source code must retain the above copyright
 *    notice, this list of conditions and the following disclaimer.
 * 2. Redistributions in binary form must reproduce the above copyright
 *    notice, this list of conditions and the following disclaimer in the
 *    documentation and/or other materials provided with the distribution.
 *
 * THIS SOFTWARE IS PROVIDED BY THE REGENTS AND CONTRIBUTORS ``AS IS'' AND
 * ANY EXPRESS OR IMPLIED WARRANTIES, INCLUDING, BUT NOT LIMITED TO, THE
 * IMPLIED WARRANTIES OF MERCHANTABILITY AND FITNESS FOR A PARTICULAR PURPOSE
 * ARE DISCLAIMED.  IN NO EVENT SHALL THE REGENTS OR CONTRIBUTORS BE LIABLE
 * FOR ANY DIRECT, INDIRECT, INCIDENTAL, SPECIAL, EXEMPLARY, OR CONSEQUENTIAL
 * DAMAGES (INCLUDING, BUT NOT LIMITED TO, PROCUREMENT OF SUBSTITUTE GOODS
 * OR SERVICES; LOSS OF USE, DATA, OR PROFITS; OR BUSINESS INTERRUPTION)
 * HOWEVER CAUSED AND ON ANY THEORY OF LIABILITY, WHETHER IN CONTRACT, STRICT
 * LIABILITY, OR TORT (INCLUDING NEGLIGENCE OR OTHERWISE) ARISING IN ANY WAY
 * OUT OF THE USE OF THIS SOFTWARE, EVEN IF ADVISED OF THE POSSIBILITY OF
 * SUCH DAMAGE.
 */

#define	DEFAULT_ETHER_ADDRESS		"\02SUME\00"
#define	SUME_ETH_DEVICE_NAME		"nf"

#define	SUME_NPORTS			4

#define	SUME_IOCTL_CMD_WRITE_REG	(SIOCGPRIVATE_0)
#define	SUME_IOCTL_CMD_READ_REG		(SIOCGPRIVATE_1)

#define	SUME_LOCK(adapter)		mtx_lock(&adapter->lock);
#define	SUME_UNLOCK(adapter)		mtx_unlock(&adapter->lock);

/* Currently SUME only uses 2 fixed channels for all port traffic and regs. */
#define	SUME_RIFFA_CHANNEL_DATA		0
#define	SUME_RIFFA_CHANNEL_REG		1
#define	SUME_RIFFA_CHANNELS		2

/* RIFFA constants. */
#define	RIFFA_MAX_CHNLS			12
#define	RIFFA_MAX_BUS_WIDTH_PARAM	4
#define	RIFFA_SG_BUF_SIZE		(4*1024)
#define	RIFFA_SG_ELEMS			200

/* RIFFA register offsets. */
#define	RIFFA_RX_SG_LEN_REG_OFF		0x0
#define	RIFFA_RX_SG_ADDR_LO_REG_OFF	0x1
#define	RIFFA_RX_SG_ADDR_HI_REG_OFF	0x2
#define	RIFFA_RX_LEN_REG_OFF		0x3
#define	RIFFA_RX_OFFLAST_REG_OFF	0x4
#define	RIFFA_TX_SG_LEN_REG_OFF		0x5
#define	RIFFA_TX_SG_ADDR_LO_REG_OFF	0x6
#define	RIFFA_TX_SG_ADDR_HI_REG_OFF	0x7
#define	RIFFA_TX_LEN_REG_OFF		0x8
#define	RIFFA_TX_OFFLAST_REG_OFF	0x9
#define	RIFFA_INFO_REG_OFF		0xA
#define	RIFFA_IRQ_REG0_OFF		0xB
#define	RIFFA_IRQ_REG1_OFF		0xC
#define	RIFFA_RX_TNFR_LEN_REG_OFF	0xD
#define	RIFFA_TX_TNFR_LEN_REG_OFF	0xE

#define	RIFFA_CHNL_REG(c, o)		((c << 4) + o)

/*
 * RIFFA state machine;
 * rather than using complex circular buffers for 1 transaction.
 */
#define	SUME_RIFFA_CHAN_STATE_IDLE	0x01
#define	SUME_RIFFA_CHAN_STATE_READY	0x02
#define	SUME_RIFFA_CHAN_STATE_READ	0x04
#define	SUME_RIFFA_CHAN_STATE_LEN	0x08

#define	SUME_CHAN_STATE_RECOVERY_FLAG	0x80000000

/* Various bits and pieces. */
#define	SUME_RIFFA_MAGIC		0xcafe

/* Accessor macros. */
#define	SUME_OFFLAST			((0 << 1) | (1 & 0x01))
#define	SUME_RIFFA_LAST(offlast)	((offlast) & 0x01)
#define	SUME_RIFFA_OFFSET(offlast)	((uint64_t)((offlast) >> 1) << 2)
#define	SUME_RIFFA_LEN(len)		((uint64_t)(len) << 2)

#define	SUME_RIFFA_LO_ADDR(addr)	(addr & 0xFFFFFFFF)
#define	SUME_RIFFA_HI_ADDR(addr)	((addr >> 32) & 0xFFFFFFFF)

/* Vector bits. */
#define	SUME_MSI_RXQUE			(1 << 0)
#define	SUME_MSI_RXBUF			(1 << 1)
#define	SUME_MSI_RXDONE			(1 << 2)
#define	SUME_MSI_TXBUF			(1 << 3)
#define	SUME_MSI_TXDONE			(1 << 4)

/* Invalid vector. */
#define	SUME_INVALID_VECT		0xc0000000

#define	SUME_DPORT_MASK			0xaa

#define	SUME_MIN_PKT_SIZE		(ETHER_MIN_LEN - ETHER_CRC_LEN)

<<<<<<< HEAD
#define	DESC				5
=======
#define	SUME_NF_LINK_STATUS_ADDR(port)	(0x44040048 + port * 0x10000)
#define	SUME_NF_LINK_STATUS(val)	((val >> 12) & 0x1)
>>>>>>> 8f7f9964

struct irq {
	struct resource		*res;
	uint32_t		rid;
	void			*tag;
} __aligned(CACHE_LINE_SIZE);

struct nf_stats {
	uint64_t		rx_packets;
	uint64_t		rx_dropped;
	uint64_t		rx_bytes;
	uint64_t		tx_packets;
	uint64_t		tx_dropped;
	uint64_t		tx_bytes;
};

struct riffa_chnl_dir {
	char			*buf_addr;	/* bouncebuf addresses+len. */
	bus_addr_t		buf_hw_addr;	/* -- " -- mapped. */
	uint32_t		num_sg;
	uint32_t		state;
	uint32_t		flags;
	uint32_t		offlast;
	uint32_t		len;		/* words */

	bus_dmamap_t		tx_map;
	bus_dmamap_t		regop_map;

	/* Used only for register read/write */
	uint32_t		event;
};

struct sume_ifreq {
	uint32_t		addr;
	uint32_t		val;
};

struct nf_priv {
	struct sume_adapter	*adapter;
	struct ifnet		*ifp;
	uint32_t		unit;
	uint32_t		port;
	uint32_t		riffa_channel;
	struct ifmedia		media;
	struct nf_stats		stats;
};

struct hw_rx_desc {
	bus_dmamap_t		map;
	uint32_t		lower;
	uint32_t		upper;
	uint32_t		nseg;
};

struct rx_desc {
	struct hw_rx_desc	dma;
	uint32_t		len;
	struct mbuf		*m;
	struct nf_metadata	*meta;
	struct ifnet		*ifp;
	struct rx_desc		*next;
	int rb;
};

struct sume_adapter {
	device_t		dev;
	uint32_t		rid;
	struct resource		*bar0_addr;
	bus_size_t		bar0_len;
	bus_space_tag_t		bt;
	bus_space_handle_t	bh;
	struct irq		irq;
	uint32_t		num_chnls;
	uint32_t		num_sg;
	uint32_t		sg_buf_size;
	uint32_t		running;
	struct ifnet		*ifp[4];
	struct mtx		lock;

	struct riffa_chnl_dir	**recv;
	struct riffa_chnl_dir	**send;

	struct riffa_chnl_dir	*tx;
	struct riffa_chnl_dir	*regop;

	uint32_t		last_ifc;

	uint64_t		packets_err;
	uint64_t		bytes_err;
<<<<<<< HEAD

	bus_dma_tag_t		my_tag;

	/* Bouncebuffer DMA stuff. */
	struct nf_bb_desc	*bb_addr;
	bus_addr_t		bb_hw_addr;
	bus_dmamap_t		bb_map;

	struct rx_desc		*rx;
	uint32_t		rx_state;
	uint32_t		rx_flags;
	uint32_t		rx_offlast;
	uint32_t		rx_len;

	uint32_t		tx_state;
	uint32_t		tx_flags;
	uint32_t		tx_offlast;
	uint32_t		tx_len;
	uint32_t		rtag;

	struct rx_desc		*cur;
	struct rx_desc		*head;
	struct rx_desc		*tail;
	uint32_t		filled;
=======
	uint32_t		sume_debug;
>>>>>>> 8f7f9964
};

/* SUME metadata:
 * sport - not used for RX. For TX, set to 0x02, 0x08, 0x20, 0x80, depending on
 *     the sending interface (nf0, nf1, nf2 or nf3).
 * dport - For RX, is set to 0x02, 0x08, 0x20, 0x80, depending on the receiving
 *     interface (nf0, nf1, nf2 or nf3). For TX, set to 0x01, 0x04, 0x10, 0x40,
 *     depending on the sending HW interface (nf0, nf1, nf2 or nf3).
 * plen - length of the send/receive packet data (in bytes)
 * magic - SUME hardcoded magic number which should be 0xcafe
 * t1, t1 - could be used for timestamping by SUME
 */
struct nf_metadata {
	uint16_t		sport;
	uint16_t		dport;
	uint16_t		plen;
	uint16_t		magic;
	uint32_t		t1;
	uint32_t		t2;
};

/* Used for ioctl communication with the rwaxi program used to read/write SUME
 *    internally defined register data.
 * addr - address of the SUME module register to read/write
 * val - value to write/read to/from the register
 * rtag - returned on read: transaction tag, for syncronization
 * strb - 0x1f when writing, 0x00 for reading
 */
struct nf_regop_data {
	uint32_t		addr;
	uint32_t		val;
	uint32_t		rtag;
	uint32_t		strb;
};

/* Our bouncebuffer "descriptor". This holds our physical address (lower and
 * upper values) of the beginning of the DMA data to RX/TX. The len is number
 * of words to transmit.
 */
struct nf_bb_desc {
	uint32_t		lower;
	uint32_t		upper;
	uint32_t		len;
};<|MERGE_RESOLUTION|>--- conflicted
+++ resolved
@@ -103,12 +103,10 @@
 
 #define	SUME_MIN_PKT_SIZE		(ETHER_MIN_LEN - ETHER_CRC_LEN)
 
-<<<<<<< HEAD
-#define	DESC				5
-=======
 #define	SUME_NF_LINK_STATUS_ADDR(port)	(0x44040048 + port * 0x10000)
 #define	SUME_NF_LINK_STATUS(val)	((val >> 12) & 0x1)
->>>>>>> 8f7f9964
+
+#define	DESC				5
 
 struct irq {
 	struct resource		*res;
@@ -181,7 +179,6 @@
 	bus_space_tag_t		bt;
 	bus_space_handle_t	bh;
 	struct irq		irq;
-	uint32_t		num_chnls;
 	uint32_t		num_sg;
 	uint32_t		sg_buf_size;
 	uint32_t		running;
@@ -198,7 +195,6 @@
 
 	uint64_t		packets_err;
 	uint64_t		bytes_err;
-<<<<<<< HEAD
 
 	bus_dma_tag_t		my_tag;
 
@@ -223,9 +219,8 @@
 	struct rx_desc		*head;
 	struct rx_desc		*tail;
 	uint32_t		filled;
-=======
+
 	uint32_t		sume_debug;
->>>>>>> 8f7f9964
 };
 
 /* SUME metadata:
